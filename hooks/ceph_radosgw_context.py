--- conflicted
+++ resolved
@@ -103,20 +103,18 @@
             'loglevel': config('loglevel'),
         }
 
-<<<<<<< HEAD
         certs_path = '/var/lib/ceph/nss'
         paths = [os.path.join(certs_path, 'ca.pem'),
                  os.path.join(certs_path, 'signing_certificate.pem')]
         if all([os.path.isfile(p) for p in paths]):
             ctxt['cms'] = True
-=======
+
         if (config('use-ceph-optimised-packages') and
                 not config('use-embedded-webserver')):
             ctxt['disable_100_continue'] = False
         else:
             # NOTE: currently only applied if NOT using embedded webserver
             ctxt['disable_100_continue'] = True
->>>>>>> c0654688
 
         if self.context_complete(ctxt):
             return ctxt
