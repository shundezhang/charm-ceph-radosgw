--- conflicted
+++ resolved
@@ -166,11 +166,8 @@
             'mon_hosts': '10.5.4.1:6789 10.5.4.2:6789 10.5.4.3:6789',
             'old_auth': False,
             'use_syslog': 'false',
-<<<<<<< HEAD
+            'loglevel': 1,
             'port': 70
-=======
-            'loglevel': 1,
->>>>>>> 6316e102
         }
         self.assertEqual(expect, mon_ctxt())
 
@@ -203,11 +200,8 @@
             'mon_hosts': '10.5.4.1:6789 10.5.4.2:6789 10.5.4.3:6789',
             'old_auth': False,
             'use_syslog': 'false',
-<<<<<<< HEAD
+            'loglevel': 1,
             'port': 70
-=======
-            'loglevel': 1,
->>>>>>> 6316e102
         }
         self.assertEqual(expect, mon_ctxt())
 
@@ -232,10 +226,7 @@
             'mon_hosts': '10.5.4.1:6789 10.5.4.2:6789 10.5.4.3:6789',
             'old_auth': False,
             'use_syslog': 'false',
-<<<<<<< HEAD
+            'loglevel': 1,
             'port': 70
-=======
-            'loglevel': 1,
->>>>>>> 6316e102
         }
         self.assertEqual(expect, mon_ctxt())